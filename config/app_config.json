--- conflicted
+++ resolved
@@ -10,26 +10,13 @@
   "ui": {
     "theme": "default",
     "thumbnail_size": 150,
-<<<<<<< HEAD
-    "window_geometry": "b'\\x01\\xd9\\xd0\\xcb\\x00\\x03\\x00\\x00\\xff\\xff\\xff\\xfd\\xff\\xff\\xff\\xe2\\x00\\x00\\x04\\xb2\\x00\\x00\\x03\"\\x00\\x00\\x00\\x00\\x00\\x00\\x00\\x00\\x00\\x00\\x04\\xaf\\x00\\x00\\x03\\x1f\\x00\\x00\\x00\\x00\\x00\\x00\\x00\\x00\\x0f\\x00\\x00\\x00\\x00\\x00\\x00\\x00\\x00\\x00\\x00\\x00\\x04\\xaf\\x00\\x00\\x03\\x1f'",
-=======
     "window_geometry": "b'\\x01\\xd9\\xd0\\xcb\\x00\\x03\\x00\\x00\\x00\\x00\\x07}\\xff\\xff\\xff\\xe2\\x00\\x00\\x0c2\\x00\\x00\\x03\"\\x00\\x00\\x07\\x80\\x00\\x00\\x00\\x00\\x00\\x00\\x0c/\\x00\\x00\\x03\\x1f\\x00\\x00\\x00\\x00\\x00\\x00\\x00\\x00\\x07\\x80\\x00\\x00\\x07\\x80\\x00\\x00\\x00\\x00\\x00\\x00\\x0c/\\x00\\x00\\x03\\x1f'",
->>>>>>> 084e030f
     "splitter_states": {
       "main_splitter": "b'\\x00\\x00\\x00\\xff\\x00\\x00\\x00\\x01\\x00\\x00\\x00\\x02\\x00\\x00\\x01\\x90\\x00\\x00\\x03 \\x01\\xff\\xff\\xff\\xff\\x01\\x00\\x00\\x00\\x01\\x00'"
     },
     "show_toolbar": true,
     "show_statusbar": true,
     "animation_enabled": true,
-<<<<<<< HEAD
-    "current_folder": "/home/hiro/SampleImage",
-    "high_contrast_mode": false,
-    "large_fonts_mode": false,
-    "transparency_enabled": true,
-    "folder_history": [
-      "/home/hiro"
-    ]
-=======
     "current_folder": "/home/hiro/Samples",
     "folder_history": [
       "/home/hiro/Samples/images",
@@ -39,7 +26,6 @@
     "high_contrast_mode": false,
     "large_fonts_mode": false,
     "transparency_enabled": true
->>>>>>> 084e030f
   },
   "core": {
     "image_formats": [
