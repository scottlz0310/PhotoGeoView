--- conflicted
+++ resolved
@@ -57,16 +57,13 @@
         specifier: ^5.90.16
         version: 5.90.16(react@19.2.3)
       '@tanstack/react-virtual':
-<<<<<<< HEAD
         specifier: ^3.13.13
         version: 3.13.13(react-dom@19.2.3(react@19.2.3))(react@19.2.3)
       '@tauri-apps/plugin-store':
         specifier: ^2.4.1
         version: 2.4.1
-=======
         specifier: ^3.13.14
         version: 3.13.14(react-dom@19.2.3(react@19.2.3))(react@19.2.3)
->>>>>>> 343dcbc9
       class-variance-authority:
         specifier: ^0.7.1
         version: 0.7.1
@@ -154,7 +151,6 @@
         version: 0.5.19(tailwindcss@4.1.18)
       '@tanstack/react-query-devtools':
         specifier: ^5.91.2
-<<<<<<< HEAD
         version: 5.91.2(@tanstack/react-query@5.90.15(react@19.2.3))(react@19.2.3)
       '@tauri-apps/api':
         specifier: ^2.9.1
@@ -162,9 +158,7 @@
       '@tauri-apps/cli':
         specifier: ^2.9.6
         version: 2.9.6
-=======
         version: 5.91.2(@tanstack/react-query@5.90.16(react@19.2.3))(react@19.2.3)
->>>>>>> 343dcbc9
       '@testing-library/jest-dom':
         specifier: ^6.9.1
         version: 6.9.1
