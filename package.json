--- conflicted
+++ resolved
@@ -123,14 +123,11 @@
     "@radix-ui/react-separator": "^1.1.8",
     "@radix-ui/react-slot": "^1.2.4",
     "@radix-ui/react-tooltip": "^1.2.8",
-<<<<<<< HEAD
     "@tanstack/react-query": "^5.90.15",
     "@tanstack/react-virtual": "^3.13.13",
     "@tauri-apps/plugin-store": "^2.4.1",
-=======
     "@tanstack/react-query": "^5.90.16",
     "@tanstack/react-virtual": "^3.13.14",
->>>>>>> 343dcbc9
     "class-variance-authority": "^0.7.1",
     "clsx": "^2.1.1",
     "date-fns": "^4.1.0",
